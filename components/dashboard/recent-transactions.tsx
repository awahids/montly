'use client';

import { useMemo, useState } from 'react';
import { LazyMotion, m } from 'framer-motion';
import { Card, CardContent, CardHeader, CardTitle } from '@/components/ui/card';
import { Badge } from '@/components/ui/badge';
import { Button } from '@/components/ui/button';
import { Input } from '@/components/ui/input';
import {
  Select,
  SelectContent,
  SelectItem,
  SelectTrigger,
  SelectValue,
} from '@/components/ui/select';
import {
  Collapsible,
  CollapsibleContent,
  CollapsibleTrigger,
} from '@/components/ui/collapsible';
import { Transaction, Account, Category } from '@/types';
import { formatIDR } from '@/lib/currency';
import { format, parseISO } from 'date-fns';
import { ArrowUpRight, ArrowDownLeft, ArrowRightLeft, Filter } from 'lucide-react';

interface Props {
  transactions: Transaction[];
  accounts: Account[];
  categories: Category[];
}

export function RecentTransactions({ transactions, accounts, categories }: Props) {
  const [open, setOpen] = useState(false);
  const [filters, setFilters] = useState({
    startDate: '',
    endDate: '',
    accountId: '',
    categoryId: '',
    type: '',
  });

  const filteredTransactions = useMemo(() => {
    return transactions.filter(t => {
      const txDate = new Date(t.date).getTime();
      if (filters.startDate && txDate < new Date(filters.startDate).getTime())
        return false;
      if (filters.endDate && txDate > new Date(filters.endDate).getTime())
        return false;
      if (filters.accountId) {
        const matchesAccount =
          t.accountId === filters.accountId ||
          t.fromAccountId === filters.accountId ||
          t.toAccountId === filters.accountId;
        if (!matchesAccount) return false;
      }
      if (filters.categoryId && t.categoryId !== filters.categoryId) return false;
      if (filters.type && t.type !== filters.type) return false;
      return true;
    });
  }, [transactions, filters]);

  const loadMotionFeatures = () =>
    import('framer-motion').then(res => res.domAnimation);
  const getTransactionIcon = (type: string) => {
    switch (type) {
      case 'income':
        return <ArrowDownLeft className="h-4 w-4 text-green-600" />;
      case 'expense':
        return <ArrowUpRight className="h-4 w-4 text-red-600" />;
      case 'transfer':
        return <ArrowRightLeft className="h-4 w-4 text-blue-600" />;
      default:
        return null;
    }
  };

  const getTransactionDescription = (transaction: Transaction) => {
    if (transaction.type === 'transfer') {
      return `Transfer from ${transaction.fromAccount?.name} to ${transaction.toAccount?.name}`;
    }
    return transaction.note || transaction.category?.name || 'No description';
  };

  return (
    <Card>
      <Collapsible open={open} onOpenChange={setOpen} className="w-full">
        <CardHeader className="space-y-2 sticky top-0 z-10 bg-background">
          <div className="flex items-center justify-between">
            <CardTitle>Recent Transactions</CardTitle>
            <CollapsibleTrigger asChild>
              <Button variant="outline" size="sm">
                <Filter className="mr-2 h-4 w-4" />
                {open ? 'Hide' : 'Filters'}
              </Button>
            </CollapsibleTrigger>
          </div>
          <CollapsibleContent className="pt-4">
            <div className="grid gap-4 sm:grid-cols-2 md:grid-cols-3 lg:grid-cols-5">
              <Input
                type="date"
                value={filters.startDate}
                onChange={e => setFilters(f => ({ ...f, startDate: e.target.value }))}
              />
              <Input
                type="date"
                value={filters.endDate}
                onChange={e => setFilters(f => ({ ...f, endDate: e.target.value }))}
              />
              <Select
                value={filters.accountId || 'all'}
                onValueChange={value =>
                  setFilters(f => ({ ...f, accountId: value === 'all' ? '' : value }))
                }
              >
                <SelectTrigger>
                  <SelectValue placeholder="Account" />
                </SelectTrigger>
                <SelectContent>
                  <SelectItem value="all">All Accounts</SelectItem>
                  {accounts?.map(acc => (
                    <SelectItem key={acc.id} value={acc.id}>
                      {acc.name}
                    </SelectItem>
                  ))}
                </SelectContent>
              </Select>
              <Select
                value={filters.categoryId || 'all'}
                onValueChange={value =>
                  setFilters(f => ({ ...f, categoryId: value === 'all' ? '' : value }))
                }
              >
                <SelectTrigger>
                  <SelectValue placeholder="Category" />
                </SelectTrigger>
                <SelectContent>
                  <SelectItem value="all">All Categories</SelectItem>
                  {categories?.map(cat => (
                    <SelectItem key={cat.id} value={cat.id}>
                      {cat.name}
                    </SelectItem>
                  ))}
                </SelectContent>
              </Select>
              <Select
                value={filters.type || 'all'}
                onValueChange={value =>
                  setFilters(f => ({ ...f, type: value === 'all' ? '' : value }))
                }
              >
                <SelectTrigger>
                  <SelectValue placeholder="Type" />
                </SelectTrigger>
                <SelectContent>
                  <SelectItem value="all">All Types</SelectItem>
                  <SelectItem value="income">Income</SelectItem>
                  <SelectItem value="expense">Expense</SelectItem>
                  <SelectItem value="transfer">Transfer</SelectItem>
                </SelectContent>
              </Select>
              <Button
                variant="secondary"
                onClick={() =>
                  setFilters({
                    startDate: '',
                    endDate: '',
                    accountId: '',
                    categoryId: '',
                    type: '',
                  })
                }
              >
                Clear
              </Button>
            </div>
          </CollapsibleContent>
        </CardHeader>
        <CardContent>
          {filteredTransactions.length === 0 ? (
            <p className="text-sm text-muted-foreground text-center py-4">
              No transactions found.
            </p>
          ) : (
<<<<<<< HEAD
            <div className="divide-y rounded-md border">
              {filteredTransactions.map(transaction => (
                <div
                  key={transaction.id}
                  className="flex items-center justify-between p-4 hover:bg-muted/50 transition-colors"
                >
                  <div className="flex items-center gap-3">
                    <div className="flex h-8 w-8 items-center justify-center rounded-full bg-muted">
                      {getTransactionIcon(transaction.type)}
                    </div>
                    <div className="space-y-1">
                      <p className="text-sm font-medium">
                        {getTransactionDescription(transaction)}
                      </p>
                      <div className="flex items-center gap-2">
                        <p className="text-xs text-muted-foreground">
                          {format(parseISO(transaction.date), 'MMM dd, yyyy')}
                        </p>
                        {transaction.account && (
                          <Badge variant="outline" className="text-xs">
                            {transaction.account.name}
                          </Badge>
                        )}
                        {transaction.tags && transaction.tags.length > 0 && (
                          <div className="flex gap-1">
                            {transaction.tags.slice(0, 2).map(tag => (
                              <Badge key={tag} variant="secondary" className="text-xs">
                                {tag}
=======
            <LazyMotion features={loadMotionFeatures}>
              <div className="divide-y rounded-md border">
                {filteredTransactions.map(transaction => (
                  <m.div
                    key={transaction.id}
                    className="flex flex-col sm:flex-row sm:items-center sm:justify-between gap-2 p-4 hover:bg-muted/50 transition-colors"
                    initial={{ opacity: 0, y: 8 }}
                    animate={{ opacity: 1, y: 0 }}
                  >
                    <div className="flex items-center gap-3">
                      <div className="flex h-8 w-8 items-center justify-center rounded-full bg-muted">
                        {getTransactionIcon(transaction.type)}
                      </div>
                      <div className="space-y-1">
                        <p className="text-sm font-medium">
                          {getTransactionDescription(transaction)}
                        </p>
                        <div className="flex flex-wrap items-center gap-2">
                          <p className="text-xs text-muted-foreground">
                            {format(parseISO(transaction.date), 'MMM dd, yyyy')}
                          </p>
                          {transaction.type === 'transfer' ? (
                            <>
                              {transaction.fromAccount && (
                                <Badge variant="outline" className="text-xs">
                                  {transaction.fromAccount.name}
                                </Badge>
                              )}
                              {transaction.fromAccount && transaction.toAccount && (
                                <span className="text-xs text-muted-foreground">→</span>
                              )}
                              {transaction.toAccount && (
                                <Badge variant="outline" className="text-xs">
                                  {transaction.toAccount.name}
                                </Badge>
                              )}
                            </>
                          ) : (
                            transaction.account && (
                              <Badge variant="outline" className="text-xs">
                                {transaction.account.name}
>>>>>>> 27197449
                              </Badge>
                            )
                          )}
                          {transaction.category && (
                            <Badge variant="secondary" className="text-xs">
                              {transaction.category.name}
                            </Badge>
                          )}
                          {transaction.tags && transaction.tags.length > 0 && (
                            <div className="flex flex-wrap gap-1">
                              {transaction.tags.slice(0, 2).map(tag => (
                                <Badge key={tag} variant="secondary" className="text-xs">
                                  {tag}
                                </Badge>
                              ))}
                              {transaction.tags.length > 2 && (
                                <Badge variant="secondary" className="text-xs">
                                  +{transaction.tags.length - 2}
                                </Badge>
                              )}
                            </div>
                          )}
                        </div>
                      </div>
                    </div>
<<<<<<< HEAD
                  </div>
                  <div className="text-right space-y-1">
                    <p
                      className={`text-sm font-semibold ${
                        transaction.type === 'income'
                          ? 'text-green-600'
                          : transaction.type === 'expense'
                          ? 'text-red-600'
                          : 'text-blue-600'
                      }`}
                    >
                      {transaction.type === 'expense' ? '-' : ''}
                      {formatIDR(transaction.amount)}
                    </p>
                    <Badge
                      variant={getTransactionBadgeVariant(transaction.type)}
                      className="text-xs"
                    >
                      {transaction.type}
                    </Badge>
                  </div>
                </div>
              ))}
            </div>
=======
                    <div className="w-full text-right sm:w-auto">
                      <p
                        className={`text-sm font-semibold ${
                          transaction.type === 'income'
                            ? 'text-green-600'
                            : transaction.type === 'expense'
                            ? 'text-red-600'
                            : 'text-blue-600'
                        }`}
                      >
                        {transaction.type === 'expense' ? '-' : ''}
                        {formatIDR(transaction.amount)}
                      </p>
                    </div>
                  </m.div>
                ))}
              </div>
            </LazyMotion>
>>>>>>> 27197449
          )}
        </CardContent>
      </Collapsible>
    </Card>
  );
}<|MERGE_RESOLUTION|>--- conflicted
+++ resolved
@@ -21,7 +21,12 @@
 import { Transaction, Account, Category } from '@/types';
 import { formatIDR } from '@/lib/currency';
 import { format, parseISO } from 'date-fns';
-import { ArrowUpRight, ArrowDownLeft, ArrowRightLeft, Filter } from 'lucide-react';
+import {
+  ArrowUpRight,
+  ArrowDownLeft,
+  ArrowRightLeft,
+  Filter,
+} from 'lucide-react';
 
 interface Props {
   transactions: Transaction[];
@@ -29,7 +34,11 @@
   categories: Category[];
 }
 
-export function RecentTransactions({ transactions, accounts, categories }: Props) {
+export function RecentTransactions({
+  transactions,
+  accounts,
+  categories,
+}: Props) {
   const [open, setOpen] = useState(false);
   const [filters, setFilters] = useState({
     startDate: '',
@@ -40,7 +49,7 @@
   });
 
   const filteredTransactions = useMemo(() => {
-    return transactions.filter(t => {
+    return transactions.filter((t) => {
       const txDate = new Date(t.date).getTime();
       if (filters.startDate && txDate < new Date(filters.startDate).getTime())
         return false;
@@ -53,14 +62,15 @@
           t.toAccountId === filters.accountId;
         if (!matchesAccount) return false;
       }
-      if (filters.categoryId && t.categoryId !== filters.categoryId) return false;
+      if (filters.categoryId && t.categoryId !== filters.categoryId)
+        return false;
       if (filters.type && t.type !== filters.type) return false;
       return true;
     });
   }, [transactions, filters]);
 
   const loadMotionFeatures = () =>
-    import('framer-motion').then(res => res.domAnimation);
+    import('framer-motion').then((res) => res.domAnimation);
   const getTransactionIcon = (type: string) => {
     switch (type) {
       case 'income':
@@ -99,17 +109,25 @@
               <Input
                 type="date"
                 value={filters.startDate}
-                onChange={e => setFilters(f => ({ ...f, startDate: e.target.value }))}
+                onChange={(e) =>
+                  setFilters((f) => ({ ...f, startDate: e.target.value }))
+                }
               />
               <Input
                 type="date"
                 value={filters.endDate}
-                onChange={e => setFilters(f => ({ ...f, endDate: e.target.value }))}
+                onChange={(e) =>
+                  setFilters((f) => ({ ...f, endDate: e.target.value }))
+                }
               />
               <Select
-                value={filters.accountId || 'all'}
-                onValueChange={value =>
-                  setFilters(f => ({ ...f, accountId: value === 'all' ? '' : value }))
+                value={filters.accountId || 'all' || 'all'}
+                onValueChange={(value) =>
+                  setFilters((f) => ({
+                    ...f,
+                    accountId:
+                      value === 'all' ? '' : value === 'all' ? '' : value,
+                  }))
                 }
               >
                 <SelectTrigger>
@@ -117,7 +135,7 @@
                 </SelectTrigger>
                 <SelectContent>
                   <SelectItem value="all">All Accounts</SelectItem>
-                  {accounts?.map(acc => (
+                  {(accounts ?? []).map((acc: any) => (
                     <SelectItem key={acc.id} value={acc.id}>
                       {acc.name}
                     </SelectItem>
@@ -126,8 +144,11 @@
               </Select>
               <Select
                 value={filters.categoryId || 'all'}
-                onValueChange={value =>
-                  setFilters(f => ({ ...f, categoryId: value === 'all' ? '' : value }))
+                onValueChange={(value) =>
+                  setFilters((f) => ({
+                    ...f,
+                    categoryId: value === 'all' ? '' : value,
+                  }))
                 }
               >
                 <SelectTrigger>
@@ -135,7 +156,7 @@
                 </SelectTrigger>
                 <SelectContent>
                   <SelectItem value="all">All Categories</SelectItem>
-                  {categories?.map(cat => (
+                  {categories?.map((cat) => (
                     <SelectItem key={cat.id} value={cat.id}>
                       {cat.name}
                     </SelectItem>
@@ -144,15 +165,18 @@
               </Select>
               <Select
                 value={filters.type || 'all'}
-                onValueChange={value =>
-                  setFilters(f => ({ ...f, type: value === 'all' ? '' : value }))
+                onValueChange={(value) =>
+                  setFilters((f) => ({
+                    ...f,
+                    type: value === 'all' ? '' : value,
+                  }))
                 }
               >
                 <SelectTrigger>
                   <SelectValue placeholder="Type" />
                 </SelectTrigger>
                 <SelectContent>
-                  <SelectItem value="all">All Types</SelectItem>
+                  <SelectItem value="allall">All Types</SelectItem>
                   <SelectItem value="income">Income</SelectItem>
                   <SelectItem value="expense">Expense</SelectItem>
                   <SelectItem value="transfer">Transfer</SelectItem>
@@ -181,39 +205,9 @@
               No transactions found.
             </p>
           ) : (
-<<<<<<< HEAD
-            <div className="divide-y rounded-md border">
-              {filteredTransactions.map(transaction => (
-                <div
-                  key={transaction.id}
-                  className="flex items-center justify-between p-4 hover:bg-muted/50 transition-colors"
-                >
-                  <div className="flex items-center gap-3">
-                    <div className="flex h-8 w-8 items-center justify-center rounded-full bg-muted">
-                      {getTransactionIcon(transaction.type)}
-                    </div>
-                    <div className="space-y-1">
-                      <p className="text-sm font-medium">
-                        {getTransactionDescription(transaction)}
-                      </p>
-                      <div className="flex items-center gap-2">
-                        <p className="text-xs text-muted-foreground">
-                          {format(parseISO(transaction.date), 'MMM dd, yyyy')}
-                        </p>
-                        {transaction.account && (
-                          <Badge variant="outline" className="text-xs">
-                            {transaction.account.name}
-                          </Badge>
-                        )}
-                        {transaction.tags && transaction.tags.length > 0 && (
-                          <div className="flex gap-1">
-                            {transaction.tags.slice(0, 2).map(tag => (
-                              <Badge key={tag} variant="secondary" className="text-xs">
-                                {tag}
-=======
             <LazyMotion features={loadMotionFeatures}>
               <div className="divide-y rounded-md border">
-                {filteredTransactions.map(transaction => (
+                {filteredTransactions.map((transaction) => (
                   <m.div
                     key={transaction.id}
                     className="flex flex-col sm:flex-row sm:items-center sm:justify-between gap-2 p-4 hover:bg-muted/50 transition-colors"
@@ -239,9 +233,12 @@
                                   {transaction.fromAccount.name}
                                 </Badge>
                               )}
-                              {transaction.fromAccount && transaction.toAccount && (
-                                <span className="text-xs text-muted-foreground">→</span>
-                              )}
+                              {transaction.fromAccount &&
+                                transaction.toAccount && (
+                                  <span className="text-xs text-muted-foreground">
+                                    →
+                                  </span>
+                                )}
                               {transaction.toAccount && (
                                 <Badge variant="outline" className="text-xs">
                                   {transaction.toAccount.name}
@@ -252,7 +249,6 @@
                             transaction.account && (
                               <Badge variant="outline" className="text-xs">
                                 {transaction.account.name}
->>>>>>> 27197449
                               </Badge>
                             )
                           )}
@@ -263,8 +259,12 @@
                           )}
                           {transaction.tags && transaction.tags.length > 0 && (
                             <div className="flex flex-wrap gap-1">
-                              {transaction.tags.slice(0, 2).map(tag => (
-                                <Badge key={tag} variant="secondary" className="text-xs">
+                              {transaction.tags.slice(0, 2).map((tag) => (
+                                <Badge
+                                  key={tag}
+                                  variant="secondary"
+                                  className="text-xs"
+                                >
                                   {tag}
                                 </Badge>
                               ))}
@@ -278,32 +278,6 @@
                         </div>
                       </div>
                     </div>
-<<<<<<< HEAD
-                  </div>
-                  <div className="text-right space-y-1">
-                    <p
-                      className={`text-sm font-semibold ${
-                        transaction.type === 'income'
-                          ? 'text-green-600'
-                          : transaction.type === 'expense'
-                          ? 'text-red-600'
-                          : 'text-blue-600'
-                      }`}
-                    >
-                      {transaction.type === 'expense' ? '-' : ''}
-                      {formatIDR(transaction.amount)}
-                    </p>
-                    <Badge
-                      variant={getTransactionBadgeVariant(transaction.type)}
-                      className="text-xs"
-                    >
-                      {transaction.type}
-                    </Badge>
-                  </div>
-                </div>
-              ))}
-            </div>
-=======
                     <div className="w-full text-right sm:w-auto">
                       <p
                         className={`text-sm font-semibold ${
@@ -322,7 +296,6 @@
                 ))}
               </div>
             </LazyMotion>
->>>>>>> 27197449
           )}
         </CardContent>
       </Collapsible>
