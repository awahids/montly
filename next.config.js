--- conflicted
+++ resolved
@@ -1,9 +1,7 @@
 /** @type {import('next').NextConfig} */
 const nextConfig = {
-<<<<<<< HEAD
-=======
+
   // output: 'export',
->>>>>>> de108b26
   eslint: {
     ignoreDuringBuilds: true,
   },
